# optimizer.py
import pulp
from itertools import combinations
from collections import defaultdict
from utils import setup_gurobi_license

# Set up the Gurobi license
setup_gurobi_license()

# ============================================================================
# This is the core function from our previous work. It is included here
# so this script can be run as a standalone file.
# ============================================================================
def generate_one_round(
    players,
    players_to_rest,
    num_courts,
    historical_partners,
    ff_power_penalty=0,
    players_per_court=4,
    weights=None
):
    """
    Generates a single, optimized round of badminton matches.
    """
    player_ratings = {p.name: p.rating for p in players}
    player_genders = {p.name: p.gender for p in players}

    if weights is None:
        weights = {'skill': 1.0, 'power': 1.0, 'pairing': 1.0}

    all_players = sorted(list(player_ratings.keys()))
    available_players = sorted([p for p in all_players if p not in players_to_rest])
    
    num_available = len(available_players)
    players_needed = num_courts * players_per_court

    if num_available < players_needed:
        print(f"Error: Not enough players ({num_available}) for the courts ({players_needed} needed).")
        return None, historical_partners

    prob = pulp.LpProblem("Badminton_Full_Optimizer", pulp.LpMinimize)

    # x: Binary variable indicating if a player is on a court
    x = pulp.LpVariable.dicts("OnCourt", (available_players, range(num_courts)), cat='Binary')
    # t: Binary variable indicating if a pair of players are partners on a court
    player_pairs = list(combinations(available_players, 2))
    t = pulp.LpVariable.dicts("Partners", (player_pairs, range(num_courts)), cat='Binary')

    max_rating_on_court = pulp.LpVariable.dicts("MaxRatingOnCourt", range(num_courts), lowBound=0)
    min_rating_on_court = pulp.LpVariable.dicts("MinRatingOnCourt", range(num_courts), lowBound=0)
    total_skill_objective = pulp.lpSum(max_rating_on_court[c] - min_rating_on_court[c] for c in range(num_courts))

    max_team_power = pulp.LpVariable.dicts("MaxTeamPower", range(num_courts), lowBound=0)
    min_team_power = pulp.LpVariable.dicts("MinTeamPower", range(num_courts), lowBound=min(ff_power_penalty, 0))
    total_power_objective = pulp.lpSum(max_team_power[c] - min_team_power[c] for c in range(num_courts))

    total_pairing_objective = pulp.lpSum(
        t[pair][c] * historical_partners.get(tuple(sorted(pair)), 0)
        for pair in player_pairs for c in range(num_courts)
    )

    prob += (
        weights.get('skill', 1.0) * total_skill_objective +
        weights.get('power', 1.0) * total_power_objective +
        weights.get('pairing', 1.0) * total_pairing_objective
    ), "Minimize_Weighted_Objectives"

    for c in range(num_courts):
        prob += pulp.lpSum(x[p][c] for p in available_players) == players_per_court
    for p in available_players:
        prob += pulp.lpSum(x[p][c] for c in range(num_courts)) <= 1
    prob += pulp.lpSum(x[p][c] for p in available_players for c in range(num_courts)) == players_needed

    for p1, p2 in player_pairs:
        for c in range(num_courts):
            prob += t[(p1, p2)][c] <= x[p1][c]
            prob += t[(p1, p2)][c] <= x[p2][c]
    for p in available_players:
        for c in range(num_courts):
            prob += pulp.lpSum(t[pair][c] for pair in player_pairs if p in pair) == x[p][c]

    max_possible_rating = max(player_ratings.values()) if player_ratings else 0
    max_possible_team_power = 2 * max_possible_rating

    for c in range(num_courts):
        for p in available_players:
            prob += max_rating_on_court[c] >= player_ratings[p] * x[p][c]
            prob += min_rating_on_court[c] <= player_ratings[p] * x[p][c] + max_possible_rating * (1 - x[p][c])

        for p1, p2 in player_pairs:
            pair_power = player_ratings[p1] + player_ratings[p2]
            # Apply penalty if both players are female
            if player_genders[p1] == 'F' and player_genders[p2] == 'F':
                pair_power += ff_power_penalty
            prob += max_team_power[c] >= pair_power * t[(p1, p2)][c]
            prob += min_team_power[c] <= pair_power * t[(p1, p2)][c] + max_possible_team_power * (1 - t[(p1, p2)][c])

    # Use the Gurobi solver with multiple threads and a 10% relative gap tolerance.
<<<<<<< HEAD
    prob.solve(pulp.GUROBI(msg=False, timeLimit=10, threads=None))
=======
    prob.solve(pulp.GUROBI_CMD(msg=False, timeLimit=30, gapRel=0.1, threads=None))
>>>>>>> 5c8981f6

    if prob.status == pulp.LpStatusInfeasible:
        print(f"ERROR: No optimal solution found. Status: {pulp.LpStatus[prob.status]}")
        return None, historical_partners
    
    ## DEBUG ##
    print("Max Rating on Court:", {c: max_rating_on_court[c].value() for c in range(num_courts)})
    print("Min Rating on Court:", {c: min_rating_on_court[c].value() for c in range(num_courts)})
    print("Max Team Power:", {c: max_team_power[c].value() for c in range(num_courts)})
    print("Min Team Power:", {c: min_team_power[c].value() for c in range(num_courts)})
    print("Total Skill Objective:", pulp.value(total_skill_objective))
    print("Total Power Objective:", pulp.value(total_power_objective))
    print("Total Pairing Objective:", pulp.value(total_pairing_objective))
    print("Objective Value:", pulp.value(prob.objective))
    ## END DEBUG ##
    
    matches = []
    updated_historical_partners = historical_partners.copy()
    for c in range(num_courts):
        court_players = [p for p in available_players if x[p][c].value() > 0.5]
        
        partnerships = []
        for p1, p2 in combinations(court_players, 2):
            pair_key = tuple(sorted((p1, p2)))
            if t[pair_key][c].value() > 0.5:
                partnerships.append(pair_key)
        
        if len(partnerships) == players_per_court / 2:
            for p1, p2 in partnerships:
                updated_historical_partners[tuple(sorted((p1, p2)))] += 1

            team1 = partnerships[0]
            team2 = partnerships[1]
            team1_rating = player_ratings[team1[0]] + player_ratings[team1[1]]
            team2_rating = player_ratings[team2[0]] + player_ratings[team2[1]]
            
            matches.append({
                "court": c + 1,
                "team_1": team1,
                "team_2": team2,
                "team_1_power": team1_rating,
                "team_2_power": team2_rating,
                "power_diff": abs(team1_rating - team2_rating)
            })

    return matches, updated_historical_partners<|MERGE_RESOLUTION|>--- conflicted
+++ resolved
@@ -96,12 +96,8 @@
             prob += max_team_power[c] >= pair_power * t[(p1, p2)][c]
             prob += min_team_power[c] <= pair_power * t[(p1, p2)][c] + max_possible_team_power * (1 - t[(p1, p2)][c])
 
-    # Use the Gurobi solver with multiple threads and a 10% relative gap tolerance.
-<<<<<<< HEAD
-    prob.solve(pulp.GUROBI(msg=False, timeLimit=10, threads=None))
-=======
-    prob.solve(pulp.GUROBI_CMD(msg=False, timeLimit=30, gapRel=0.1, threads=None))
->>>>>>> 5c8981f6
+    # Use the Gurobi solver with a 10s time limit.
+    prob.solve(pulp.GUROBI(msg=False, timeLimit=10))
 
     if prob.status == pulp.LpStatusInfeasible:
         print(f"ERROR: No optimal solution found. Status: {pulp.LpStatus[prob.status]}")
